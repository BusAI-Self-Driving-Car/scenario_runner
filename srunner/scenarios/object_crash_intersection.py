#!/usr/bin/env python

#
# This work is licensed under the terms of the MIT license.
# For a copy, see <https://opensource.org/licenses/MIT>.
"""
Object crash with prior vehicle action scenario:
The scenario realizes the user controlled ego vehicle
moving along the road and encounters a cyclist ahead after taking a right or left turn.
"""

import py_trees
import carla

from srunner.scenariomanager.atomic_scenario_behavior import *
from srunner.scenariomanager.atomic_scenario_criteria import *
from srunner.scenariomanager.carla_data_provider import CarlaDataProvider
from srunner.scenariomanager.timer import TimeOut
from srunner.scenarios.basic_scenario import *
from srunner.scenarios.scenario_helper import *

VEHICLE_TURNING_SCENARIOS = [
    "VehicleTurningRight",
    "VehicleTurningLeft"
]


class VehicleTurningRight(BasicScenario):
    """
    This class holds everything required for a simple object crash
    with prior vehicle action involving a vehicle and a cyclist.
    The ego vehicle is passing through a road and encounters
    a cyclist after taking a right turn. Traffic Scenario 4
    """

    def __init__(self, world, ego_vehicle, config, randomize=False, debug_mode=False, criteria_enable=True):
        """
        Setup all relevant parameters and create scenario
        """
        # other vehicle parameters
        self._other_actor_target_velocity = 10
        self.category = "VehicleTurning"
        self.timeout = 60

        self._wmap = CarlaDataProvider.get_map()
        self._reference_waypoint = self._wmap.get_waypoint(config.trigger_point.location)

        super(VehicleTurningRight, self).__init__("VehicleTurningRight",
                                                  ego_vehicle,
                                                  config,
                                                  world,
                                                  debug_mode,
                                                  criteria_enable=criteria_enable)

    def _initialize_actors(self, config):
        """
        Custom initialization
        """
<<<<<<< HEAD
        waypoint = self._reference_waypoint
=======

        waypoint = self._wmap.get_waypoint(self.ego_vehicle.get_location())
        print (" EGo transfor ", self.ego_vehicle.get_transform())
>>>>>>> 5d2ee694
        _wp = generate_target_waypoint(waypoint, 1)
        offset = {"orientation": 270, "position": 90, "z": 0.2, "k": 0.7}
        _wp = _wp.next(10)[-1]
        lane_width = _wp.lane_width
        location = _wp.transform.location
        orientation_yaw = _wp.transform.rotation.yaw+offset["orientation"]
        position_yaw = _wp.transform.rotation.yaw+offset["position"]
        offset_location = carla.Location(
            offset['k']*lane_width*math.cos(math.radians(position_yaw)),
            offset['k']*lane_width*math.sin(math.radians(position_yaw)))
        location += offset_location
        location.z += offset["z"]
        transform = carla.Transform(location, carla.Rotation(yaw=orientation_yaw))
        first_vehicle = CarlaActorPool.request_new_actor('vehicle.diamondback.century', transform)
        self.other_actors.append(first_vehicle)

    def _create_behavior(self):
        """
        After invoking this scenario, cyclist will wait for the user
        controlled vehicle to enter the in the trigger distance region,
        the cyclist starts crossing the road once the condition meets,
        ego vehicle has to avoid the crash after a right turn, but
        continue driving after the road is clear.If this does not happen
        within 90 seconds, a timeout stops the scenario.
        """
        lane_width = CarlaDataProvider.get_map().get_waypoint(self.ego_vehicle.get_location()).lane_width
        lane_width = lane_width+(1.10*lane_width)

        trigger_distance = InTriggerDistanceToVehicle(self.other_actors[0], self.ego_vehicle, 20)
        actor_velocity = KeepVelocity(self.other_actors[0], self._other_actor_target_velocity)
        actor_traverse = DriveDistance(self.other_actors[0], 0.30*lane_width)
        post_timer_velocity_actor = KeepVelocity(self.other_actors[0], self._other_actor_target_velocity)
        post_timer_traverse_actor = DriveDistance(self.other_actors[0], 0.70*lane_width)
        end_condition = TimeOut(5)

        # non leaf nodes
        root = py_trees.composites.Parallel(
            policy=py_trees.common.ParallelPolicy.SUCCESS_ON_ONE)
        scenario_sequence = py_trees.composites.Sequence()
        actor_ego_sync = py_trees.composites.Parallel(
            "Synchronization of actor and ego vehicle",
            policy=py_trees.common.ParallelPolicy.SUCCESS_ON_ONE)
        after_timer_actor = py_trees.composites.Parallel(
            "After timout actor will cross the remaining lane_width",
            policy=py_trees.common.ParallelPolicy.SUCCESS_ON_ONE)

        # building the tree
        root.add_child(scenario_sequence)
        scenario_sequence.add_child(trigger_distance)
        scenario_sequence.add_child(actor_ego_sync)
        scenario_sequence.add_child(after_timer_actor)
        scenario_sequence.add_child(end_condition)

        actor_ego_sync.add_child(actor_velocity)
        actor_ego_sync.add_child(actor_traverse)

        after_timer_actor.add_child(post_timer_velocity_actor)
        after_timer_actor.add_child(post_timer_traverse_actor)
        return root

    def _create_test_criteria(self):
        """
        A list of all test criteria will be created that is later used
        in parallel behavior tree.
        """
        criteria = []
        collision_criterion = CollisionTest(self.ego_vehicle)
        criteria.append(collision_criterion)
        return criteria

    def __del__(self):
        """
        Remove all actors upon deletion
        """
        self.remove_all_actors()


class VehicleTurningLeft(BasicScenario):

    """
    This class holds everything required for a simple object crash
    with prior vehicle action involving a vehicle and a cyclist.
    The ego vehicle is passing through a road and encounters
    a cyclist after taking a left turn. Scenario 4
    """

    def __init__(self, world, ego_vehicle, config, randomize=False, debug_mode=False, criteria_enable=True):
        """
        Setup all relevant parameters and create scenario
        """
        self._other_actor_target_velocity = 10
        self.category = "VehicleTurning"
        self.timeout = 60

        self._wmap = CarlaDataProvider.get_map()
        self._reference_waypoint = self._wmap.get_waypoint(config.trigger_point.location)

        super(VehicleTurningLeft, self).__init__("VehicleTurningLeft",
                                                 ego_vehicle,
                                                 config,
                                                 world,
                                                 debug_mode,
                                                 criteria_enable=criteria_enable)

    def _initialize_actors(self, config):
        """
        Custom initialization
        """
        waypoint = self._reference_waypoint
        _wp = generate_target_waypoint(waypoint, -1)
        offset = {"orientation": 270, "position": 90, "z": 0.2, "k": 0.7}
        _wp = _wp.next(10)[-1]
        lane_width = _wp.lane_width
        location = _wp.transform.location
        orientation_yaw = _wp.transform.rotation.yaw+offset["orientation"]
        position_yaw = _wp.transform.rotation.yaw+offset["position"]
        offset_location = carla.Location(
            offset['k']*lane_width*math.cos(math.radians(position_yaw)),
            offset['k']*lane_width*math.sin(math.radians(position_yaw)))
        location += offset_location
        location.z += offset["z"]
        transform = carla.Transform(location, carla.Rotation(yaw=orientation_yaw))
        first_vehicle = CarlaActorPool.request_new_actor('vehicle.diamondback.century', transform)
        self.other_actors.append(first_vehicle)

    def _create_behavior(self):
        """
        After invoking this scenario, cyclist will wait for the user
        controlled vehicle to enter the in the trigger distance region,
        the cyclist starts crossing the road once the condition meets,
        ego vehicle has to avoid the crash after a left turn, but
        continue driving after the road is clear.If this does not happen
        within 90 seconds, a timeout stops the scenario.
        """
        lane_width = CarlaDataProvider.get_map().get_waypoint(self.ego_vehicle.get_location()).lane_width
        lane_width = lane_width+(1.10*lane_width)

        trigger_distance = InTriggerDistanceToVehicle(self.other_actors[0], self.ego_vehicle, 25)
        actor_velocity = KeepVelocity(self.other_actors[0], self._other_actor_target_velocity)
        actor_traverse = DriveDistance(self.other_actors[0], 0.30*lane_width)
        post_timer_velocity_actor = KeepVelocity(self.other_actors[0], self._other_actor_target_velocity)
        post_timer_traverse_actor = DriveDistance(self.other_actors[0], 0.70*lane_width)
        end_condition = TimeOut(5)

        # non leaf nodes
        root = py_trees.composites.Parallel(
            policy=py_trees.common.ParallelPolicy.SUCCESS_ON_ONE)

        scenario_sequence = py_trees.composites.Sequence()

        actor_ego_sync = py_trees.composites.Parallel(
            "Synchronization of actor and ego vehicle",
            policy=py_trees.common.ParallelPolicy.SUCCESS_ON_ONE)
        after_timer_actor = py_trees.composites.Parallel(
            "After timout actor will cross the remaining lane_width",
            policy=py_trees.common.ParallelPolicy.SUCCESS_ON_ONE)

        # building the tree
        root.add_child(scenario_sequence)
        scenario_sequence.add_child(trigger_distance)
        scenario_sequence.add_child(actor_ego_sync)
        scenario_sequence.add_child(after_timer_actor)
        scenario_sequence.add_child(end_condition)

        actor_ego_sync.add_child(actor_velocity)
        actor_ego_sync.add_child(actor_traverse)

        after_timer_actor.add_child(post_timer_velocity_actor)
        after_timer_actor.add_child(post_timer_traverse_actor)
        return root

    def _create_test_criteria(self):
        """
        A list of all test criteria will be created that is later used
        in parallel behavior tree.
        """
        criteria = []
        collision_criterion = CollisionTest(self.ego_vehicle)

        criteria.append(collision_criterion)
        return criteria

    def __del__(self):
        """
        Remove all actors upon deletion
        """
        self.remove_all_actors()<|MERGE_RESOLUTION|>--- conflicted
+++ resolved
@@ -56,13 +56,9 @@
         """
         Custom initialization
         """
-<<<<<<< HEAD
+
         waypoint = self._reference_waypoint
-=======
-
-        waypoint = self._wmap.get_waypoint(self.ego_vehicle.get_location())
-        print (" EGo transfor ", self.ego_vehicle.get_transform())
->>>>>>> 5d2ee694
+
         _wp = generate_target_waypoint(waypoint, 1)
         offset = {"orientation": 270, "position": 90, "z": 0.2, "k": 0.7}
         _wp = _wp.next(10)[-1]
